import { App, Modal, Notice, TFile, MarkdownView, Platform, Setting } from 'obsidian';
import { APITranscriber } from '../ApiTranscriber';
import { APITranscriptionSettings } from '../ApiSettings';
import { MODEL_OPTIONS, getModelOption } from '../config/ModelOptions';
import { ErrorHandler } from '../ErrorHandler';
import { ProgressTracker } from './ProgressTracker';
import { SimpleProgressCalculator } from '../core/utils/SimpleProgressCalculator';
import { LoadingAnimation } from '../core/utils/LoadingAnimation';
import { AudioWaveformSelector } from './AudioWaveformSelector';
import { PostProcessingModal } from './PostProcessingModal';
import { DictionaryManagementModal } from './DictionaryManagementModal';
import { PostProcessingService } from '../application/services/PostProcessingService';
import { TranscriptionMetaInfo } from '../core/transcription/TranscriptionTypes';
import { createTranslationMetadata } from '../core/transcription/TranslationUtils';
import { t } from '../i18n';
import { ObsidianApp, ObsidianPlugin, isNavigatorWithWakeLock, WakeLockSentinel } from '../types/global';
import { FileTypeUtils } from '../config/constants';
import { Logger } from '../utils/Logger';

export class APITranscriptionModal extends Modal {
	private transcriber: APITranscriber;
	private audioFile: TFile;
	private settings: APITranscriptionSettings;
	private isTranscribing = false;
	private originalView: MarkdownView | null;
	private costEl: HTMLElement;
	private timeRangeEl: HTMLElement;
	private startTimeInput: HTMLInputElement;
	private endTimeInput: HTMLInputElement;
	private startHourInput: HTMLInputElement;
	private startMinInput: HTMLInputElement;
	private startSecInput: HTMLInputElement;
	private endHourInput: HTMLInputElement;
	private endMinInput: HTMLInputElement;
	private endSecInput: HTMLInputElement;
	private enableTimeRange = false;
	private audioDuration = 0;
	private progressTracker: ProgressTracker | null;
	private processInBackground = false;
	private waveformSelector: AudioWaveformSelector | null = null;
	private wakeLock: WakeLockSentinel | null = null;
	private normalCancelBtn: HTMLButtonElement | null = null;
	private cancelBtn: HTMLButtonElement | null = null;
	private transcribeBtn: HTMLButtonElement | null = null;
	private metaInfoBtn: HTMLButtonElement | null = null;
	private modalAudioContext: AudioContext | null = null;
	private metaInfo: TranscriptionMetaInfo | null = null;
	private saveSettings: (() => Promise<void>) | null = null;
	private progressListenerUnsubscribe: (() => void) | null = null;
	private progressCalculator: SimpleProgressCalculator | null = null;
	private loadingAnimation: LoadingAnimation;
	private logger: Logger;

	constructor(app: App, transcriber: APITranscriber, audioFile: TFile, settings: APITranscriptionSettings, progressTracker?: ProgressTracker) {
		super(app);
		this.transcriber = transcriber;
		this.audioFile = audioFile;
		this.settings = settings;
		this.progressTracker = progressTracker || null;
		this.loadingAnimation = new LoadingAnimation();
		this.logger = Logger.getLogger('APITranscriptionModal');
		this.logger.debug('APITranscriptionModal created', {
			fileName: audioFile.name,
			model: settings.model
		});

		// Store the current active view if it's a markdown view
		this.originalView = this.app.workspace.getActiveViewOfType(MarkdownView);
	}

	onOpen() {
		const { contentEl } = this;
		contentEl.empty();
		this.logger.debug('Opening transcription modal');

		// Initialize progress calculator
		this.progressCalculator = new SimpleProgressCalculator(this.settings.postProcessingEnabled);

		// Register progress listener
		if (this.progressTracker) {
			this.progressListenerUnsubscribe = this.progressTracker.addListener((task) => {
				if (task && task.status === 'processing') {
					// Use unified percentage from progress tracker
					const percentage = this.progressTracker!.getProgressPercentage();
					this.updateProgress(percentage);
				}
			});
			this.logger.debug('Progress listener registered');
		}

		contentEl.createEl('h2', { text: t('modal.transcription.title') });

		// Provider info with model selection
		const providerInfo = contentEl.createEl('div', { cls: 'transcription-provider-info' });
		const providerRow = providerInfo.createEl('div', { cls: 'provider-row' });

		// Label
		providerRow.createEl('span', {
			text: t('modal.transcription.modelLabel') + ': ',
			cls: 'provider-label'
		});

		// Model dropdown
		const modelSelect = providerRow.createEl('select', { cls: 'model-select' }) as HTMLSelectElement;
		MODEL_OPTIONS.forEach(opt => {
			// Generate label from translation keys
			let label: string;
			switch (opt.value) {
			case 'whisper-1':
				label = t('settings.model.whisperNoTimestamp');
				break;
			case 'whisper-1-ts':
				label = t('settings.model.whisperWithTimestamp');
				break;
			case 'gpt-4o-transcribe':
				label = t('settings.model.gpt4oHigh');
				break;
			case 'gpt-4o-mini-transcribe':
				label = t('settings.model.gpt4oMiniCost');
				break;
			default:
				label = opt.value; // Fallback to value if no translation
			}
			modelSelect.add(new Option(label, opt.value));
		});

		// Set current value
		modelSelect.value = this.settings.model;

		// Handle model change
		modelSelect.addEventListener('change', async () => {
			const option = getModelOption(modelSelect.value);
			if (!option) {
				return;
			}

			this.settings.model = option.model;
<<<<<<< HEAD
			await ((this.app as ObsidianApp).plugins?.plugins['obsidian-ai-transcriber'] as ObsidianPlugin)?.saveSettings?.();
=======

			// Get plugin instance more safely
			const pluginId = 'obsidian-ai-transcriber';
			const plugin = (this.app as any).plugins?.plugins?.[pluginId];
			if (plugin && typeof plugin.saveSettings === 'function') {
				await plugin.saveSettings();
			} else {
				this.logger.warn('Unable to save settings - plugin instance not found');
			}

>>>>>>> af5d4dd1
			// Update cost estimate
			this.displayCostEstimate();
		});

		// File info with integrated cost estimation
		const fileInfo = contentEl.createEl('div', { cls: 'transcription-file-info' });

		// First row: File name only
		const fileNameRow = fileInfo.createEl('div', { cls: 'file-info-row' });
		fileNameRow.createEl('span', {
			text: `${t('modal.transcription.fileInfo')}: ${this.audioFile.name}`,
			cls: 'file-name',
			attr: { title: this.audioFile.path }
		});

		// Second row: File type and size
		const fileDetailsRow = fileInfo.createEl('div', { cls: 'file-info-row' });
		const fileExt = this.audioFile.extension.toLowerCase();
		const isVideo = FileTypeUtils.isVideoFile(fileExt);
		const fileTypeText = isVideo ? t('modal.transcription.videoFile') : t('modal.transcription.audioFile');
		// Display as "Audio File | 27.32 MB" format
		fileDetailsRow.createEl('span', {
			text: `${fileTypeText} | ${this.formatFileSize(this.audioFile.stat.size)}`,
			cls: 'file-details'
		});

		// Third row: Cost estimation (integrated)
		const costRow = fileInfo.createEl('div', { cls: 'file-info-row cost-row' });
		this.costEl = costRow.createEl('div', { cls: 'cost-info' });
		this.displayCostEstimate();

		// Show warning for large files
		const sizeMB = this.audioFile.stat.size / (1024 * 1024);
		if (sizeMB > 500) {
			fileInfo.createEl('div', {
				text: t('modal.transcription.largeFileWarning', { size: sizeMB.toFixed(1) }),
				cls: 'file-size-warning'
			});
		}

		// Processing Options
		this.createProcessingOptions(contentEl);

		// Time range selection with pre-allocated space
		this.timeRangeEl = contentEl.createEl('div', { cls: 'transcription-time-range' });
		// Pre-allocate space to prevent layout shift
		this.timeRangeEl.classList.add('ait-min-height-280');
		// Add loading indicator
		const loadingEl = this.timeRangeEl.createEl('div', {
			cls: 'time-range-loading',
			text: t('common.loading')
		});
		// Load time range controls asynchronously
		this.loadTimeRangeControls(loadingEl);

		// Always process in background on desktop
		if (!Platform.isMobile && this.progressTracker) {
			this.processInBackground = true; // Always true on desktop
		}

		// Buttons
		const buttonContainer = contentEl.createEl('div', { cls: 'transcription-buttons' });

		// キャンセルボタン（左側）
		this.normalCancelBtn = buttonContainer.createEl('button', {
			text: t('modal.button.cancel')
		});
		this.normalCancelBtn.onclick = () => this.close();

		// 処理中のキャンセルボタン（モバイルのみ、非表示で開始）
		// デスクトップではバックグラウンド処理のためモーダルがすぐ閉じるので不要
		if (Platform.isMobile) {
			this.cancelBtn = buttonContainer.createEl('button', {
				text: t('common.cancel'),
				cls: 'mod-warning ait-hidden'
			});
			this.cancelBtn.onclick = () => this.cancelTranscription();
		}

		// 文字起こし開始ボタン（右側）
		this.transcribeBtn = buttonContainer.createEl('button', {
			text: t('modal.transcription.startButton'),
			cls: 'mod-cta'
		});
		this.transcribeBtn.onclick = () => this.startTranscription();
	}

	private openMetaInfoModal(): void {
		const modal = new PostProcessingModal(
			this.app,
			'', // No transcription yet, just collecting meta info
			this.settings,
			(metaInfo) => {
				// Only update if metaInfo is not undefined (undefined means cancel)
				if (metaInfo !== undefined) {
					this.metaInfo = metaInfo;
				}

				// Update button text to show info was entered
				if (this.metaInfoBtn) {
					if (this.metaInfo && this.metaInfo.rawContent) {
						const filledText = t('modal.transcription.metaInfoButtonFilled');
						this.metaInfoBtn.textContent = filledText || '関連情報入力済み ✓';
						this.metaInfoBtn.addClass('has-info');
					} else {
						const normalText = t('modal.transcription.metaInfoButton');
						this.metaInfoBtn.textContent = normalText || '関連情報入力';
						this.metaInfoBtn.removeClass('has-info');
					}
				}
			}
		);
		modal.open();
	}

	private async displayCostEstimate() {
		try {
			// If we have actual audio duration, use it for accurate estimation
			let actualMinutes: number;
			if (this.audioDuration > 0) {
				// Use actual audio duration (in seconds) converted to minutes
				actualMinutes = this.audioDuration / 60;
			} else {
				// Fallback to file size estimate
				const estimate = await this.transcriber.estimateCost(this.audioFile);
				actualMinutes = estimate.details.minutes;
			}

			// Get pricing based on model
			const pricePerMinute = this.settings.model === 'gpt-4o-mini-transcribe' ? 0.003 : 0.006;
			let adjustedMinutes = actualMinutes;

			// Apply time range selection if enabled
			if (this.enableTimeRange && this.audioDuration > 0) {
				const { startTime, endTime } = this.getTimeRange();
				const selectedDuration = (endTime || this.audioDuration) - (startTime || 0);
				const durationRatio = selectedDuration / this.audioDuration;
				adjustedMinutes = adjustedMinutes * durationRatio;
			}

			// Calculate cost
			const adjustedCost = Math.round(adjustedMinutes * pricePerMinute * 100) / 100;

			// Build details string
			let adjustedDetails = `${adjustedMinutes.toFixed(1)} minutes @ $${pricePerMinute}/min`;
			if (this.settings.model.startsWith('gpt-4o')) {
				adjustedDetails += ` (${this.settings.model === 'gpt-4o-transcribe' ? 'GPT-4o' : 'GPT-4o Mini'})`;
			}

			// Clear and rebuild cost element
			this.costEl.empty();

			const labelSpan = this.costEl.createSpan({ cls: 'cost-label' });
			labelSpan.setText(t('modal.transcription.costEstimate') + ':');

			const valueSpan = this.costEl.createSpan({ cls: 'cost-value' });
			valueSpan.setText(`$${adjustedCost.toFixed(2)} USD`);

			const detailsEl = this.costEl.createEl('small', { cls: 'cost-details' });
			detailsEl.setText(adjustedDetails);
		} catch (error) {
			// Clear and rebuild cost element for error case
			this.costEl.empty();

			const labelSpan = this.costEl.createSpan({ cls: 'cost-label' });
			labelSpan.setText(t('modal.transcription.costEstimate') + ':');

			const valueSpan = this.costEl.createSpan({ cls: 'cost-value' });
			valueSpan.setText('--');
		}
	}

	private async cancelTranscription() {
		if (!this.isTranscribing) {
			return;
		}

		this.updateStatus(t('modal.transcription.processing'));

		try {
			await this.transcriber.cancelTranscription();
			this.updateStatus(t('statusBar.cancelled'));

			// Reset button states
			this.isTranscribing = false;
			if (this.transcribeBtn) {
				this.transcribeBtn.disabled = false;
				this.transcribeBtn.classList.remove('ait-hidden');
			}
			// normalCancelBtn is always visible on desktop
			if (this.cancelBtn) {
				this.cancelBtn.classList.add('ait-hidden');
			}

			// Close modal after a short delay
			setTimeout(() => {
				this.close();
			}, 1000);
		} catch (error) {
			this.logger.error('Failed to cancel transcription', error);
			this.updateStatus(t('common.failed'));
		}
	}

	private async requestWakeLock() {
		if (Platform.isMobile && isNavigatorWithWakeLock(navigator) && navigator.wakeLock?.request) {
			try {
				this.wakeLock = await navigator.wakeLock.request('screen');
			} catch (err) {
				this.logger.warn('Failed to acquire wake lock', err);
			}
		}
	}

	private releaseWakeLock() {
		try {
			if (this.wakeLock) {
				this.wakeLock.release();
				this.wakeLock = null;
			}
		} catch (err) {
			this.logger.warn('Failed to release wake lock', err);
		}
	}

	private async startTranscription() {
		if (this.isTranscribing) {
			return;
		}

		this.isTranscribing = true;

		// Update button states
		if (this.transcribeBtn) {
			this.transcribeBtn.disabled = true;
			this.transcribeBtn.classList.add('ait-hidden');
		}
		// normalCancelBtn is always visible on desktop
		if (this.cancelBtn) {
			this.cancelBtn.classList.remove('ait-hidden');
		}

		// If background processing is enabled, close modal and continue
		if (this.processInBackground && this.progressTracker) {
			await this.requestWakeLock();
			new Notice('文字起こしをバックグラウンドで開始しました。進捗はステータスバーで確認できます。');
			this.close();

			// Continue processing in background
			this.performTranscriptionInBackground().finally(() => {
				this.releaseWakeLock();
				this.isTranscribing = false;
			});
			return;
		}

		await this.requestWakeLock();

		try {
			// Only perform transcription
			await this.performTranscriptionOnly();

		} catch (error) {
			const userError = ErrorHandler.handleError(error as Error, 'API transcription');
			this.updateStatus(`${userError.title}`);
			ErrorHandler.displayError(userError);

		} finally {
			this.isTranscribing = false;
			this.releaseWakeLock();

			// Reset button states
			if (this.transcribeBtn) {
				this.transcribeBtn.disabled = false;
				this.transcribeBtn.classList.remove('ait-hidden');
			}
			// normalCancelBtn is always visible on desktop
			if (this.cancelBtn) {
				this.cancelBtn.classList.add('ait-hidden');
			}
		}
	}

	/**
	 * Perform transcription in background
	 */
	private async performTranscriptionInBackground() {
		// Ensure progress calculator is initialized
		if (!this.progressCalculator) {
			this.progressCalculator = new SimpleProgressCalculator(this.settings.postProcessingEnabled);
		}

		try {
			// Get time range if enabled
			const { startTime, endTime } = this.getTimeRange();

			// Transcribe using API
			let transcription = '';
			let modelUsed = '';
			try {
				const result = await this.transcriber.transcribe(this.audioFile, startTime, endTime);
				if (typeof result === 'string') {
					transcription = result;
					modelUsed = this.settings.model; // Fallback to settings
				} else {
					transcription = result.text;
					modelUsed = result.modelUsed;
				}
			} catch (error) {
				// Check if error contains partial results
				const errorMessage = error instanceof Error ? error.message : '';
				if (errorMessage.includes('[部分的な文字起こし結果]')) {
					// This is a partial result, use it
					transcription = errorMessage;
				} else {
					// Re-throw if it's a different error
					throw error;
				}
			}

			// Check if this is a partial result
			const isPartialResult = transcription.includes('[部分的な文字起こし結果]');

			if (!transcription || (transcription.trim().length === 0 && !isPartialResult)) {
				throw new Error('No transcription text was generated.');
			}

			// Update progress to 70% before processing
			if (this.progressTracker) {
				const currentTask = this.progressTracker.getCurrentTask();
				if (currentTask && this.progressCalculator) {
					const progress = this.progressCalculator.postProcessingProgress('start');
					this.progressTracker.updateProgress(currentTask.id, currentTask.completedChunks, 'Starting post-processing', progress);
				}
			}

			// Insert transcription to the active note
			await this.insertTranscription(transcription, modelUsed);

			// Update to 100% after completion
			if (this.progressTracker) {
				const currentTask = this.progressTracker.getCurrentTask();
				if (currentTask && this.progressCalculator) {
					const progress = this.progressCalculator.completionProgress();
					this.progressTracker.updateProgress(currentTask.id, currentTask.completedChunks, 'Completed', progress);
				}
			}

			// Mark task as complete in progress tracker
			if (this.progressTracker) {
				const currentTask = this.progressTracker.getCurrentTask();
				if (currentTask) {
					if (isPartialResult) {
						// Mark as partial
						this.progressTracker.updateTaskStatus(currentTask.id, 'partial');
					} else {
						// Mark as complete
						this.progressTracker.completeTask(currentTask.id, transcription);
					}
				}
			}

			// Show completion notice
			if (isPartialResult) {
				new Notice(`部分的な文字起こしが完了しました: ${transcription.length}文字を生成（一部エラーあり）`);
			} else {
				new Notice(`文字起こしが完了しました: ${transcription.length}文字を生成`);
			}

		} catch (error) {
			const userError = ErrorHandler.handleError(error as Error, 'Background transcription');
			new Notice(`バックグラウンド処理でエラー: ${userError.message}`);
			ErrorHandler.displayError(userError);

			// Mark task as failed in progress tracker
			if (this.progressTracker) {
				const currentTask = this.progressTracker.getCurrentTask();
				if (currentTask) {
					this.progressTracker.failTask(currentTask.id, userError.message);
				}
			}
		}
	}

	/**
	 * Stage 1 only: Audio → Transcription text
	 */
	private async performTranscriptionOnly() {
		this.updateStatus(t('modal.transcription.transcribing'));
		this.updateProgress(10);

		// Check API connection
		const isConnected = await this.transcriber.checkApiConnection();
		if (!isConnected) {
			throw new Error('API connection failed. Please check your API key and internet connection.');
		}

		// Show appropriate message based on file type
		const fileExt = this.audioFile.extension.toLowerCase();
		const isVideo = FileTypeUtils.isVideoFile(fileExt);
		this.updateStatus(isVideo ? t('modal.transcription.extractingAudio') : t('modal.transcription.preparingAudio'));
		this.updateProgress(20);

		// Get time range if enabled
		const { startTime, endTime } = this.getTimeRange();

		// Progress is now handled by ProgressTracker listener

		this.updateStatus(t('modal.transcription.transcribing'));

		// Transcribe using API with dictionary context
		let transcription = '';
		let modelUsed = '';
		try {
			const result = await this.transcriber.transcribe(this.audioFile, startTime, endTime);
			if (typeof result === 'string') {
				transcription = result;
				modelUsed = this.settings.model; // Fallback to settings
			} else {
				transcription = result.text;
				modelUsed = result.modelUsed;
			}
		} catch (error) {
			// Check if error contains partial results
			const errorMessage = error instanceof Error ? error.message : '';
			if (errorMessage.includes('[部分的な文字起こし結果]')) {
				// This is a partial result, use it
				transcription = errorMessage;
			} else {
				// Re-throw if it's a different error
				throw error;
			}
		}

		if (!transcription || transcription.trim().length === 0) {
			throw new Error('No transcription text was generated. Please check audio quality and try again.');
		}

		// Check if this is a partial result
		const isPartialResult = transcription.includes('[部分的な文字起こし結果]');

		// Adjust progress based on whether post-processing is enabled
		// If post-processing is enabled and will be performed: 70%
		// Otherwise: 80% (matching the transcription callback range)
		const saveProgress = this.settings.postProcessingEnabled && this.metaInfo && this.metaInfo.enablePostProcessing ? 70 : 80;
		this.updateStatus(t('modal.transcription.savingResults'));
		this.updateProgress(saveProgress);


		await this.insertTranscription(transcription, modelUsed);

		// Only update to 100% if post-processing is not happening (it will be updated in insertTranscription)
		const shouldShowCompletionNotice = !this.settings.postProcessingEnabled || !this.metaInfo || !this.metaInfo.enablePostProcessing;

		if (shouldShowCompletionNotice) {
			if (isPartialResult) {
				this.updateStatus(t('modal.transcription.partialResult'));
				new Notice(`部分的な文字起こし完了: ${transcription.length}文字を生成（一部エラーあり）`, 5000);
			} else {
				this.updateStatus(t('modal.transcription.completed'));
				const modelInfo = this.settings.postProcessingEnabled && this.metaInfo && this.metaInfo.enablePostProcessing
					? ` (後処理: ${modelUsed || this.settings.model})`
					: '';
				new Notice(`文字起こし完了: ${transcription.length}文字を生成${modelInfo}`, 5000);
			}
			this.updateProgress(100);
		}

		setTimeout(() => {
			this.close();
		}, 2000);
	}


	/**
	 * Helper methods for two-stage processing
	 */
	private getTimeRange(): { startTime: number | undefined, endTime: number | undefined } {
		let startTime: number | undefined;
		let endTime: number | undefined;

		if (this.enableTimeRange) {
			startTime = this.parseTimeString(this.startTimeInput.value);
			endTime = this.parseTimeString(this.endTimeInput.value);

			if (endTime > 0 && startTime >= endTime) {
				throw new Error('Start time must be less than end time');
			}

			if (this.audioDuration > 0 && endTime > this.audioDuration) {
				throw new Error(`End time (${this.formatTime(endTime)}) exceeds audio duration (${this.formatTime(this.audioDuration)})`);
			}
		}

		return { startTime, endTime };
	}



	private async insertTranscription(transcription: string, modelUsed?: string) {
		this.logger.info('Starting transcription insertion', {
			modelUsed,
			transcriptionLength: transcription.length,
			postProcessingEnabled: this.settings.postProcessingEnabled
		});

		// Check if post-processing is enabled and meta info was provided
		if (this.settings.postProcessingEnabled && this.metaInfo && this.metaInfo.enablePostProcessing) {
			try {
				this.updateStatus(t('modal.transcription.postProcessing'));
				// Update progress using unified calculator
				if (this.progressCalculator) {
					this.updateProgress(this.progressCalculator.postProcessingProgress('start'));
				}

				const postProcessingService = new PostProcessingService(this.settings);

				// Processing stage - delay slightly so user can see 70%
				await this.delay(300);
				if (this.progressCalculator) {
					this.updateProgress(this.progressCalculator.postProcessingProgress('processing'));
					// Update progress tracker for background processing
					if (this.progressTracker && this.processInBackground) {
						const currentTask = this.progressTracker.getCurrentTask();
						if (currentTask) {
							this.progressTracker.updateProgress(currentTask.id, currentTask.completedChunks, 'Processing', 80);
						}
					}
				}

				const processed = await postProcessingService.processTranscription(
					transcription,
					this.metaInfo
				);

				// Use processed text
				transcription = processed.processedText;

				// Post-processing done
				if (this.progressCalculator) {
					this.updateProgress(this.progressCalculator.postProcessingProgress('done'));
					// Update progress tracker for background processing
					if (this.progressTracker && this.processInBackground) {
						const currentTask = this.progressTracker.getCurrentTask();
						if (currentTask) {
							this.progressTracker.updateProgress(currentTask.id, currentTask.completedChunks, 'Post-processing done', 90);
						}
					}
				}

				this.updateStatus(t('modal.transcription.completed'));
				// Remove duplicate notice - the main completion notice will be shown later

				// Don't update to 100% yet - wait until file is saved
			} catch (error) {
				this.logger.error('Post-processing failed', error);
				new Notice('後処理に失敗しました。元の文字起こし結果を使用します。');
				// Update to 90% on error (ready for save)
				if (this.progressCalculator) {
					this.updateProgress(this.progressCalculator.postProcessingProgress('done'));
				}
			}
		} else {
			// No meta info provided, use original transcription as-is
			// Jump to 90% without post-processing
			if (this.progressCalculator) {
				this.updateProgress(90);
				// Update progress tracker for background processing
				if (this.progressTracker && this.processInBackground) {
					const currentTask = this.progressTracker.getCurrentTask();
					if (currentTask) {
						this.progressTracker.updateProgress(currentTask.id, currentTask.completedChunks, 'Ready to save', 90);
					}
				}
			}
		}

		// Always create a new file for transcription

		// Generate readable timestamp format for filename
		const fileTimestamp = new Date().toISOString()
			.replace(/T/, '-')
			.replace(/:/g, '-')
			.replace(/\..+/, '');

		// Create filename with readable timestamp
		const fileName = `AI-Transcription-${this.audioFile.basename}-${fileTimestamp}.md`;
		this.logger.debug('Generated filename', { fileName });

		// Determine the full path including output folder
		let filePath = fileName;
		if (this.settings.transcriptionOutputFolder && this.settings.transcriptionOutputFolder.trim() !== '') {
			// Ensure folder path doesn't end with a slash
			const folder = this.settings.transcriptionOutputFolder.trim().replace(/\/$/, '');
			filePath = `${folder}/${fileName}`;
			this.logger.debug('Using output folder', { folder, filePath });
		}

		let activeView: MarkdownView;
		try {
			// Ensure the folder exists if specified
			if (this.settings.transcriptionOutputFolder && this.settings.transcriptionOutputFolder.trim() !== '') {
				const folder = this.settings.transcriptionOutputFolder.trim().replace(/\/$/, '');
				const folderExists = await this.app.vault.adapter.exists(folder);
				if (!folderExists) {
					this.logger.debug('Creating output folder structure', { folder });
					// Create nested folders if necessary
					const parts = folder.split('/');
					let currentPath = '';
					for (const part of parts) {
						if (part) {
							currentPath = currentPath ? `${currentPath}/${part}` : part;
							if (!(await this.app.vault.adapter.exists(currentPath))) {
								await this.app.vault.createFolder(currentPath);
								this.logger.trace('Created folder', { path: currentPath });
							}
						}
					}
				}
			}

			// Create the new file
			this.logger.debug('Creating new file', { filePath });
			const newFile = await this.app.vault.create(filePath, '');

			// Wait a moment for Obsidian to process the file creation
			// This helps avoid Dataview indexing errors
			await this.delay(50);
			const leaf = this.app.workspace.getLeaf(false);
			await leaf.openFile(newFile);
			activeView = leaf.view as MarkdownView;
			this.logger.info('File created and opened', { filePath });

			// Save the output file path to progress tracker
			if (this.progressTracker) {
				const currentTask = this.progressTracker.getCurrentTask();
				if (currentTask) {
					this.progressTracker.setOutputFilePath(currentTask.id, filePath);
				}
			}
		} catch (error) {
			this.logger.error('Failed to create new note', { error: error.message, filePath });
			throw new Error(`Failed to create new note: ${(error as Error).message}`);
		}

		if (!activeView) {
			throw new Error('Unable to open the created file');
		}

		const editor = activeView.editor;
		const cursor = editor.getCursor();


		// Format transcription based on settings
		let formattedTranscription = '';
		// Use the user's locale or fallback to system default
		const userLocale = ((this.app as unknown) as ObsidianApp).vault?.config?.locale || navigator.language || 'en-US';
		const timestamp = new Date().toLocaleString(userLocale);
		// Use the actual model used if available, otherwise fall back to current settings
		const providerName = modelUsed ? this.getModelDisplayName(modelUsed) : this.transcriber.getProviderDisplayName();

		switch (this.settings.outputFormat) {
		case 'callout':
			formattedTranscription = `\n> [!note] AI Transcription - ${this.audioFile.name}\n> Generated by: ${providerName}\n> Date: ${timestamp}\n>\n${transcription.split('\n').map(line => `> ${line}`).join('\n')}\n\n`;
			break;
		case 'quote':
			formattedTranscription = `\n> **AI Transcription - ${this.audioFile.name}**\n> *Generated by ${providerName} on ${timestamp}*\n>\n${transcription.split('\n').map(line => `> ${line}`).join('\n')}\n\n`;
			break;
		default:
			formattedTranscription = `\n## AI Transcription - ${this.audioFile.name}\n*Generated by ${providerName} on ${timestamp}*\n\n${transcription}\n\n`;
		}



		try {
			// Platform-specific insertion logic
			if (Platform.isMobile || Platform.isWin) {

				// Method 1: Use Vault API to modify the file directly
				if (activeView.file) {
					const currentContent = await this.app.vault.read(activeView.file);
					const offset = editor.posToOffset(cursor);


					// Insert transcription at cursor position
					const newContent = currentContent.slice(0, offset) +
						formattedTranscription +
						currentContent.slice(offset);

					// Save using Vault API
					await this.app.vault.modify(activeView.file, newContent);

					// Update editor display
					editor.setValue(newContent);

					// Set cursor after inserted text
					const newOffset = offset + formattedTranscription.length;
					const newCursor = editor.offsetToPos(newOffset);
					editor.setCursor(newCursor);

				} else {
					// Fallback for new files without a file reference
					editor.replaceRange(formattedTranscription, cursor);

					// Add a small delay before saving on problematic platforms
					await this.delay(100);

					if (activeView.file) {
						await this.app.vault.modify(activeView.file, editor.getValue());
					}
				}
			} else {
				// Desktop (macOS/Linux) - use standard method
				editor.replaceRange(formattedTranscription, cursor);

				// Save the file
				if (activeView.file) {
					await this.app.vault.modify(activeView.file, editor.getValue());
				}
			}



			// Emit completion event for external plugins
			const localTimestamp = this.getLocalTimestamp();

			this.logger.debug('Emitting transcription:completed event');
			this.app.workspace.trigger('transcription:completed', {
				file: activeView.file,
				transcription: transcription,
				audioFile: this.audioFile,
				modelUsed: modelUsed || this.settings.model,
				timestamp: localTimestamp,
				length: transcription.length
			});


			// Add completion metadata to frontmatter
			if (activeView.file) {
				try {
					const fileCache = this.app.metadataCache.getFileCache(activeView.file);
					const frontmatter = fileCache?.frontmatter || {};

					// Add transcription metadata
					const localTimestamp = this.getLocalTimestamp();

					const metadata = {
						...frontmatter,
						transcription_status: 'complete',
						transcription_timestamp: localTimestamp,
						audio_source: this.audioFile.name,
						model_used: modelUsed || this.settings.model,
						character_count: transcription.length
					};

					// Update frontmatter
					await this.app.fileManager.processFrontMatter(activeView.file, (fm) => {
						Object.assign(fm, metadata);
					});
					this.logger.trace('Frontmatter metadata updated');

				} catch (metadataError) {
					this.logger.warn('Failed to add frontmatter metadata', { error: metadataError.message });
					// Don't fail the whole operation for metadata errors
				}
			}

			// Add translation hints for external plugins with detailed metadata
			const translationMeta = createTranslationMetadata(
				transcription,
				this.settings.language || 'auto',
				modelUsed || this.settings.model
			);

			this.app.workspace.trigger('transcription:ready-for-translation', {
				file: activeView.file,
				textLength: transcription.length,
				estimatedTokens: translationMeta.estimatedTokens,
				language: this.settings.language || 'auto',
				recommendedChunkSize: translationMeta.needsChunking ? translationMeta.optimalChunkSize : null,
				needsChunking: translationMeta.needsChunking,
				chunkCount: translationMeta.recommendedChunkCount,
				translationMetadata: translationMeta
			});


		} catch (editorError) {
			this.logger.error('Editor operation failed', editorError);

			// Enhanced fallback: Try alternative insertion methods
			try {

				if (activeView.file) {
					// Fallback 1: Append to file
					const currentContent = await this.app.vault.read(activeView.file);
					const newContent = currentContent + '\n\n' + formattedTranscription;
					await this.app.vault.modify(activeView.file, newContent);
					this.logger.trace('Fallback: Appended transcription to file');

					// Update editor
					editor.setValue(newContent);
					editor.setCursor(editor.offsetToPos(newContent.length));

					new Notice('Transcription appended to end of file due to insertion error');

					// Emit completion events for fallback insertion
					this.app.workspace.trigger('transcription:completed', {
						file: activeView.file,
						transcription: transcription,
						audioFile: this.audioFile,
						modelUsed: modelUsed || this.settings.model,
						timestamp: new Date().toISOString(),
						length: transcription.length
					});
				} else {
					// Fallback 2: Create new file
					const fileName = `AI-Transcription-Fallback-${this.audioFile.basename}-${Date.now()}.md`;

					try {
						this.logger.debug('Fallback: Creating new file', { fileName });
						const newFile = await this.app.vault.create(fileName, formattedTranscription);

						// Open the new file
						const leaf = this.app.workspace.getLeaf(false);
						await leaf.openFile(newFile);

						new Notice(`Transcription saved to new file: ${fileName}`);

						// Emit completion events for new file creation
						this.app.workspace.trigger('transcription:completed', {
							file: newFile,
							transcription: transcription,
							audioFile: this.audioFile,
							modelUsed: modelUsed || this.settings.model,
							timestamp: new Date().toISOString(),
							length: transcription.length
						});
					} catch (fileError) {
						this.logger.error('Failed to create fallback file', fileError);
						throw fileError;
					}
				}
			} catch (fallbackError) {
				this.logger.error('All insertion methods failed', fallbackError);

				// Last resort: Copy to clipboard
				await navigator.clipboard.writeText(transcription);
				new Notice('Failed to insert transcription. Content copied to clipboard.', 10000);

				// Log the formatted content for debugging
				throw new Error('File insertion failed. Transcription copied to clipboard.');
			}
		}

		// Update to 100% after file save is complete
		if (this.progressCalculator) {
			if (!this.processInBackground) {
				// Modal mode: update UI
				this.updateProgress(this.progressCalculator.completionProgress());
			} else if (this.progressTracker) {
				// Background mode: update progress tracker
				const currentTask = this.progressTracker.getCurrentTask();
				if (currentTask) {
					this.progressTracker.updateProgress(currentTask.id, currentTask.completedChunks, 'File saved', 100);
				}
			}
		}

		// Mark task as complete in progress tracker (for modal only, not background)
		if (this.progressTracker && !this.processInBackground) {
			const currentTask = this.progressTracker.getCurrentTask();
			if (currentTask) {
				const isPartialResult = transcription.includes('[部分的な文字起こし結果]');
				if (isPartialResult) {
					// Mark as partial
					this.progressTracker.updateTaskStatus(currentTask.id, 'partial');
				} else {
					// Mark as complete
					this.progressTracker.completeTask(currentTask.id, transcription);
				}
			}
		}
	}

	private delay(ms: number): Promise<void> {
		return new Promise(resolve => setTimeout(resolve, ms));
	}

	private currentStatus = '';

	private updateStatus(_status: string) {
		// Status display removed from modal
	}

	private updateProgress(_percentage: number) {
		// Progress bar removed from modal
	}

	private createProcessingOptions(containerEl: HTMLElement): void {
		const optionsSection = containerEl.createEl('div', { cls: 'processing-options-section' });

		// Header
		optionsSection.createEl('h4', { text: t('modal.transcription.processingOptions.title') });

		// Language setting - compact one-line display
		new Setting(optionsSection)
			.setName(t('settings.language.name'))
			.addDropdown(dropdown => dropdown
				.addOption('auto', t('settings.language.autoDetect'))
				.addOption('ja', 'Japanese')
				.addOption('en', 'English')
				.addOption('zh', 'Chinese')
				.addOption('ko', 'Korean')
				.setValue(this.settings.language)
				.onChange(async (value) => {
					this.settings.language = value;
					await this.transcriber.updateSettings(this.settings);
					if (this.saveSettings) {
						await this.saveSettings();
					}
				}));

		// Output folder - same pattern as settings tab
		const folderSetting = new Setting(optionsSection)
			.setName(t('modal.transcription.processingOptions.outputFolder'))
			.addText(text => text
				.setPlaceholder(t('settings.outputFolder.placeholder'))
				.setValue(this.settings.transcriptionOutputFolder)
				.onChange(async (value) => {
					this.settings.transcriptionOutputFolder = value;
					await this.transcriber.updateSettings(this.settings);
					if (this.saveSettings) {
						await this.saveSettings();
					}
				}))
			.addExtraButton(button => button
				.setIcon('folder')
				.setTooltip(t('settings.outputFolder.select'))
				.onClick(async () => {
					const { FolderSuggestModal } = await import('./FolderSuggestModal');
					const modal = new FolderSuggestModal(this.app, this.settings.transcriptionOutputFolder || '');
					modal.onChooseFolderPath = async (folderPath: string) => {
						this.settings.transcriptionOutputFolder = folderPath;
						await this.transcriber.updateSettings(this.settings);
						if (this.saveSettings) {
							await this.saveSettings();
						}
						// Update the text input
						const textComponent = folderSetting.components[0];
						if (textComponent && 'setValue' in textComponent) {
							(textComponent as unknown as { setValue: (value: string) => void }).setValue(folderPath);
						}
					};
					modal.open();
				}));

		// Create a reference to store the container
		// eslint-disable-next-line prefer-const
		let aiDependentContainer: HTMLDivElement;

		// Post-processing toggle - updates visibility of dependent options
		new Setting(optionsSection)
			.setName(t('modal.transcription.processingOptions.enablePostProcessing'))
			.addToggle(toggle => toggle
				.setValue(this.settings.postProcessingEnabled)
				.onChange(async (value) => {
					this.settings.postProcessingEnabled = value;
					await this.transcriber.updateSettings(this.settings);
					if (this.saveSettings) {
						await this.saveSettings();
					}
					// Update visibility of dependent options
					if (aiDependentContainer) {
						if (value) {
							aiDependentContainer.classList.remove('ait-hidden');
						} else {
							aiDependentContainer.classList.add('ait-hidden');
						}
					}
					// Update related info button visibility
					this.updateRelatedInfoButton();
				}));

		// Container for AI post-processing dependent options (created after toggle for proper DOM order)
		aiDependentContainer = optionsSection.createEl('div');

		// Add separator between AI post-processing and dictionary correction
		optionsSection.createEl('div', { cls: 'setting-item-separator' });

		// Dictionary correction toggle - inside dependent container
		const dictSetting = new Setting(aiDependentContainer)
			.setName(t('modal.transcription.processingOptions.enableDictionaryCorrection'));

		// Add manage dictionary button before the toggle
		dictSetting.addButton(button => button
			.setButtonText(t('settings.dictionary.openManager'))
			.onClick(() => {
				const modal = new DictionaryManagementModal(this.app, this.settings, null);
				modal.open();
			}));

		// Add the toggle
		dictSetting.addToggle(toggle => toggle
			.setValue(this.settings.dictionaryCorrectionEnabled)
			.onChange(async (value) => {
				this.settings.dictionaryCorrectionEnabled = value;
				await this.transcriber.updateSettings(this.settings);
				if (this.saveSettings) {
					await this.saveSettings();
				}
			}));

		// Related info row - inside dependent container
		const relatedInfoContainer = aiDependentContainer.createEl('div', { cls: 'setting-item' });
		const relatedInfoLeft = relatedInfoContainer.createEl('div', { cls: 'setting-item-info' });
		relatedInfoLeft.createEl('div', {
			text: t('modal.transcription.processingOptions.relatedInfo'),
			cls: 'setting-item-name'
		});

		const relatedInfoControl = relatedInfoContainer.createEl('div', { cls: 'setting-item-control' });
		// Store button reference for visibility updates
		this.createRelatedInfoButton(relatedInfoControl);

		// Initialize visibility based on current settings
		if (!this.settings.postProcessingEnabled) {
			aiDependentContainer.classList.add('ait-hidden');
		}
	}

	private createRelatedInfoButton(container: HTMLElement): void {
		// Create button with correct initial text based on whether meta info exists
		const buttonText = this.metaInfo && this.metaInfo.rawContent
			? t('modal.transcription.metaInfoButtonFilled')
			: t('modal.transcription.metaInfoButton');

		this.metaInfoBtn = container.createEl('button', {
			text: buttonText,
			cls: 'mod-info'
		});

		// Add has-info class if meta info exists
		if (this.metaInfo && this.metaInfo.rawContent) {
			this.metaInfoBtn.addClass('has-info');
		}

		// Set visibility based on post-processing setting
		if (!this.settings.postProcessingEnabled) {
			this.metaInfoBtn.classList.add('ait-hidden');
		}

		this.metaInfoBtn.addEventListener('click', async () => {
			// Open post-processing modal for meta info input
			const modal = new PostProcessingModal(
				this.app,
				'', // No transcription yet
				this.settings,
				(metaInfo) => {
					if (metaInfo) {
						this.metaInfo = metaInfo;
						// Update button text and appearance
						if (this.metaInfoBtn) {
							this.metaInfoBtn.setText(t('modal.transcription.metaInfoButtonFilled'));
							this.metaInfoBtn.addClass('has-info');
						}
					}
				}
			);
			modal.open();
		});
	}

	private updateRelatedInfoButton(): void {
		if (!this.metaInfoBtn) {
			return;
		}

		// Show/hide based on post-processing setting
		if (this.settings.postProcessingEnabled) {
			this.metaInfoBtn.classList.remove('ait-hidden');
		} else {
			this.metaInfoBtn.classList.add('ait-hidden');
		}
	}


	private async createTimeRangeControls() {
		const headerEl = this.timeRangeEl.createEl('div');
		headerEl.createEl('h4', { text: t('audioRange.title') });

		// Try to get audio duration and show waveform
		try {
			this.logger.trace('Reading audio file for waveform', { audioFile: this.audioFile.name });
			const audioBuffer = await this.app.vault.readBinary(this.audioFile);
			this.modalAudioContext = new AudioContext();
			const decodedAudio = await this.modalAudioContext.decodeAudioData(audioBuffer.slice(0));
			this.audioDuration = decodedAudio.duration;

			headerEl.createEl('p', {
				text: `${t('audioRange.audioDuration')}: ${this.formatTime(this.audioDuration)}`,
				cls: 'audio-duration'
			});

			// Update cost estimate with actual audio duration
			this.displayCostEstimate();

			// Add waveform selector
			const waveformContainer = this.timeRangeEl.createEl('div', {
				cls: 'waveform-container'
			});

			// Calculate appropriate width based on modal container
			const modalWidth = this.contentEl.offsetWidth || 600;
			const waveformWidth = Math.min(modalWidth - 40, 560); // Leave some padding

			this.waveformSelector = new AudioWaveformSelector(waveformContainer, waveformWidth, 100);
			await this.waveformSelector.loadAudio(decodedAudio);

			// Set up range change callback
			this.waveformSelector.setOnRangeChange((start, end) => {
				// Update individual time fields
				const startHours = Math.floor(start / 3600);
				const startMins = Math.floor((start % 3600) / 60);
				const startSecs = Math.floor(start % 60);

				const endHours = Math.floor(end / 3600);
				const endMins = Math.floor((end % 3600) / 60);
				const endSecs = Math.floor(end % 60);

				this.startHourInput.value = startHours.toString();
				this.startMinInput.value = startMins.toString();
				this.startSecInput.value = startSecs.toString();

				this.endHourInput.value = endHours.toString();
				this.endMinInput.value = endMins.toString();
				this.endSecInput.value = endSecs.toString();

				// Update hidden inputs
				this.startTimeInput.value = this.formatTime(start);
				this.endTimeInput.value = this.formatTime(end);

				this.enableTimeRange = true;
				const checkbox = this.timeRangeEl.querySelector('.enable-time-range') as HTMLInputElement;
				if (checkbox) {
					checkbox.checked = true;
				}
				this.updateTimeRangeControls();
				this.displayCostEstimate();
			});

			// Close audio context after successful load
			if (this.modalAudioContext && this.modalAudioContext.state !== 'closed') {
				await this.modalAudioContext.close();
				this.modalAudioContext = null;
			}
		} catch (error) {
			this.logger.warn('Could not determine audio duration', error);
			headerEl.createEl('p', {
				text: t('modal.transcription.duration', { duration: 'Unknown' }),
				cls: 'audio-duration'
			});

			// Always clean up audio context on error
			if (this.modalAudioContext && this.modalAudioContext.state !== 'closed') {
				try {
					await this.modalAudioContext.close();
				} catch (closeError) {
					this.logger.error('Failed to close AudioContext', closeError);
				} finally {
					this.modalAudioContext = null;
				}
			}
		}

		// Enable checkbox
		const checkboxContainer = this.timeRangeEl.createEl('div', { cls: 'time-range-checkbox-container' });
		const checkboxLabel = checkboxContainer.createEl('label', { cls: 'checkbox-label' });
		const enableCheckbox = checkboxLabel.createEl('input', {
			type: 'checkbox',
			cls: 'enable-time-range'
		});
		checkboxLabel.createSpan({ text: t('audioRange.enableSelection') });

		enableCheckbox.addEventListener('change', (e) => {
			this.enableTimeRange = (e.target as HTMLInputElement).checked;
			this.updateTimeRangeControls();
			// Update cost estimate when range is enabled/disabled
			this.displayCostEstimate();
		});

		// Time inputs with separate fields for better UX
		const timeContainer = this.timeRangeEl.createEl('div', { cls: 'time-range-controls' });

		// Start time inputs
		const startContainer = timeContainer.createEl('div', { cls: 'time-input-group' });
		startContainer.createEl('label', { text: t('modal.transcription.startTime') + ':' });

		const startInputs = startContainer.createEl('div', { cls: 'time-inputs' });
		this.startHourInput = this.createTimeInput(startInputs, 'H', 2, true);
		startInputs.createEl('span', { text: ':', cls: 'time-separator' });
		this.startMinInput = this.createTimeInput(startInputs, 'M', 2);
		startInputs.createEl('span', { text: ':', cls: 'time-separator' });
		this.startSecInput = this.createTimeInput(startInputs, 'S', 2);

		// Set initial values to 0
		this.startHourInput.value = '0';
		this.startMinInput.value = '0';
		this.startSecInput.value = '0';

		// End time inputs
		const endContainer = timeContainer.createEl('div', { cls: 'time-input-group' });
		endContainer.createEl('label', { text: t('modal.transcription.endTime') + ':' });

		const endInputs = endContainer.createEl('div', { cls: 'time-inputs' });
		this.endHourInput = this.createTimeInput(endInputs, 'H', 2, true);
		endInputs.createEl('span', { text: ':', cls: 'time-separator' });
		this.endMinInput = this.createTimeInput(endInputs, 'M', 2);
		endInputs.createEl('span', { text: ':', cls: 'time-separator' });
		this.endSecInput = this.createTimeInput(endInputs, 'S', 2);

		// Set default end time if duration is known
		if (this.audioDuration) {
			const hours = Math.floor(this.audioDuration / 3600);
			const mins = Math.floor((this.audioDuration % 3600) / 60);
			const secs = Math.floor(this.audioDuration % 60);

			this.endHourInput.value = hours.toString();
			this.endMinInput.value = mins.toString();
			this.endSecInput.value = secs.toString();
		}

		// Hidden inputs for compatibility with existing code
		this.startTimeInput = timeContainer.createEl('input', {
			type: 'hidden',
			cls: 'time-input-hidden'
		});
		this.endTimeInput = timeContainer.createEl('input', {
			type: 'hidden',
			cls: 'time-input-hidden'
		});

		this.updateTimeRangeControls();
	}

	private createTimeInput(container: HTMLElement, placeholder: string, maxLength: number, optional = false): HTMLInputElement {
		const input = container.createEl('input', {
			type: 'text',
			cls: 'time-field',
			placeholder: optional ? '' : placeholder,
			attr: {
				'maxlength': maxLength.toString(),
				'autocomplete': 'off',
				'inputmode': 'numeric',
				'pattern': '[0-9]*'
			}
		});

		// Handle input to allow only numbers (both half-width and full-width)
		input.addEventListener('input', (e) => {
			const target = e.target as HTMLInputElement;
			// Convert full-width to half-width
			let value = target.value.replace(/[０-９]/g, (char) => String.fromCharCode(char.charCodeAt(0) - 0xFEE0));
			// Remove non-digits
			value = value.replace(/[^0-9]/g, '');
			target.value = value;

			// Update hidden inputs and waveform
			this.updateTimeFromFields();

			// Automatically enable time range when user edits fields
			if (!this.enableTimeRange) {
				this.enableTimeRange = true;
				const checkbox = this.timeRangeEl.querySelector('.enable-time-range') as HTMLInputElement;
				if (checkbox) {
					checkbox.checked = true;
				}
				this.updateTimeRangeControls();
			}

			// Auto-advance to next field when maxLength reached
			if (value.length === maxLength && (e as InputEvent).inputType !== 'deleteContentBackward') {
				const nextInput = this.getNextTimeInput(target);
				if (nextInput) {
					nextInput.focus();
					nextInput.select();
				}
			}
		});

		// Handle key navigation
		input.addEventListener('keydown', (e) => {
			if (e.key === 'Enter' || e.key === 'Tab' && !e.shiftKey) {
				e.preventDefault();
				const nextInput = this.getNextTimeInput(e.target as HTMLInputElement);
				if (nextInput) {
					nextInput.focus();
					nextInput.select();
				} else {
					// Focus transcribe button
					const transcribeBtn = this.contentEl.querySelector('button.mod-cta') as HTMLButtonElement;
					if (transcribeBtn) {
						transcribeBtn.focus();
					}
				}
			} else if (e.key === 'Tab' && e.shiftKey) {
				e.preventDefault();
				const prevInput = this.getPrevTimeInput(e.target as HTMLInputElement);
				if (prevInput) {
					prevInput.focus();
					prevInput.select();
				}
			}
		});

		// Select all on focus
		input.addEventListener('focus', (e) => {
			(e.target as HTMLInputElement).select();
		});

		return input;
	}

	private getNextTimeInput(current: HTMLInputElement): HTMLInputElement | null {
		const inputs = [
			this.startHourInput, this.startMinInput, this.startSecInput,
			this.endHourInput, this.endMinInput, this.endSecInput
		];
		const currentIndex = inputs.indexOf(current);
		return currentIndex >= 0 && currentIndex < inputs.length - 1 ? inputs[currentIndex + 1] : null;
	}

	private getPrevTimeInput(current: HTMLInputElement): HTMLInputElement | null {
		const inputs = [
			this.startHourInput, this.startMinInput, this.startSecInput,
			this.endHourInput, this.endMinInput, this.endSecInput
		];
		const currentIndex = inputs.indexOf(current);
		return currentIndex > 0 ? inputs[currentIndex - 1] : null;
	}

	private updateTimeFromFields() {
		// Update start time
		const startHours = parseInt(this.startHourInput.value) || 0;
		const startMins = parseInt(this.startMinInput.value) || 0;
		const startSecs = parseInt(this.startSecInput.value) || 0;
		this.startTimeInput.value = this.formatTimeFromComponents(startHours, startMins, startSecs);

		// Update end time
		const endHours = parseInt(this.endHourInput.value) || 0;
		const endMins = parseInt(this.endMinInput.value) || 0;
		const endSecs = parseInt(this.endSecInput.value) || 0;
		this.endTimeInput.value = this.formatTimeFromComponents(endHours, endMins, endSecs);

		// Update cost estimate and waveform
		this.displayCostEstimate();
		if (this.waveformSelector) {
			const start = this.parseTimeString(this.startTimeInput.value);
			const end = this.parseTimeString(this.endTimeInput.value);
			this.waveformSelector.setTimeRange(start, end);
		}
	}

	private formatTimeFromComponents(hours: number, minutes: number, seconds: number): string {
		if (hours > 0) {
			return `${hours}:${minutes.toString().padStart(2, '0')}:${seconds.toString().padStart(2, '0')}`;
		} else {
			return `${minutes}:${seconds.toString().padStart(2, '0')}`;
		}
	}

	private updateTimeRangeControls() {
		const timeInputs = this.timeRangeEl.querySelectorAll('.time-field');
		timeInputs.forEach(input => {
			(input as HTMLInputElement).disabled = !this.enableTimeRange;
			if (this.enableTimeRange) {
				(input as HTMLElement).classList.remove('ait-opacity-50');
				(input as HTMLElement).classList.add('ait-opacity-100');
			} else {
				(input as HTMLElement).classList.remove('ait-opacity-100');
				(input as HTMLElement).classList.add('ait-opacity-50');
			}
		});
	}

	private parseTimeString(timeStr: string): number {
		if (!timeStr || timeStr.trim() === '') {
			return 0;
		}

		// Clean input - handle full-width and various formats
		timeStr = timeStr
			.replace(/[０-９]/g, (char) => String.fromCharCode(char.charCodeAt(0) - 0xFEE0)) // Full-width to half-width
			.replace(/：/g, ':') // Full-width colon
			.replace(/[.．、。]/g, ':') // Other separators
			.replace(/\s+/g, '') // Remove spaces
			.trim();

		// Handle decimal notation (e.g., "3.5" = 3 minutes 30 seconds)
		if (!timeStr.includes(':') && timeStr.includes('.')) {
			const decimal = parseFloat(timeStr);
			if (!isNaN(decimal)) {
				const minutes = Math.floor(decimal);
				const seconds = Math.round((decimal - minutes) * 60);
				return minutes * 60 + seconds;
			}
		}

		// Handle colon-separated format
		const parts = timeStr.split(':').filter(p => p.length > 0);

		if (parts.length === 1) {
			// Single number - intelligent parsing
			const num = parseFloat(parts[0]) || 0;
			if (num >= 100) {
				// Treat large numbers as MMSS format
				// e.g., 130 = 1:30, 1045 = 10:45
				const str = Math.floor(num).toString();
				if (str.length >= 3) {
					const mins = parseInt(str.slice(0, -2));
					const secs = parseInt(str.slice(-2));
					return mins * 60 + Math.min(secs, 59); // Cap seconds at 59
				}
			}
			// Otherwise treat as seconds
			return num;
		} else if (parts.length === 2) {
			// Minutes:seconds
			const minutes = parseInt(parts[0]) || 0;
			const seconds = Math.min(parseFloat(parts[1]) || 0, 59); // Cap at 59
			return minutes * 60 + seconds;
		} else if (parts.length === 3) {
			// Hours:minutes:seconds
			const hours = parseInt(parts[0]) || 0;
			const minutes = Math.min(parseInt(parts[1]) || 0, 59); // Cap at 59
			const seconds = Math.min(parseFloat(parts[2]) || 0, 59); // Cap at 59
			return hours * 3600 + minutes * 60 + seconds;
		}

		return 0;
	}

	private formatTime(seconds: number): string {
		const hours = Math.floor(seconds / 3600);
		const mins = Math.floor((seconds % 3600) / 60);
		const secs = Math.floor(seconds % 60);

		if (hours > 0) {
			return `${hours}:${mins.toString().padStart(2, '0')}:${secs.toString().padStart(2, '0')}`;
		} else {
			return `${mins}:${secs.toString().padStart(2, '0')}`;
		}
	}




	private formatFileSize(bytes: number): string {
		const sizes = ['Bytes', 'KB', 'MB', 'GB'];
		if (bytes === 0) {
			return '0 Bytes';
		}
		const i = Math.floor(Math.log(bytes) / Math.log(1024));
		return Math.round(bytes / Math.pow(1024, i) * 100) / 100 + ' ' + sizes[i];
	}

	/**
	 * Get display name for a specific model
	 */
	private getModelDisplayName(model: string): string {
		switch (model) {
		case 'whisper-1':
			return 'OpenAI Whisper';
		case 'whisper-1-ts':
			return 'OpenAI Whisper (with timestamps)';
		case 'gpt-4o-transcribe':
			return 'GPT-4o Transcribe';
		case 'gpt-4o-mini-transcribe':
			return 'GPT-4o Mini Transcribe';
		default:
			// Fallback to model name with proper formatting
			return model.replace(/-/g, ' ').replace(/\b\w/g, l => l.toUpperCase());
		}
	}

	/**
	 * Get localized timestamp
	 */
	private getLocalTimestamp(): string {
		const userLocale = ((this.app as unknown) as ObsidianApp).vault?.config?.locale || navigator.language || 'en-US';
		return new Date().toLocaleString(userLocale);
	}

	private async loadTimeRangeControls(loadingEl: HTMLElement) {
		try {
			await this.createTimeRangeControls();
			loadingEl.remove();
			this.timeRangeEl.classList.remove('ait-min-height-280');
			this.timeRangeEl.classList.add('ait-min-height-auto'); // Remove min-height after loaded
		} catch (error) {
			this.logger.warn('Failed to create time range controls', error);
			loadingEl.setText(t('errors.audioLoad'));
		}
	}

	onClose() {
		const { contentEl } = this;
		contentEl.empty();

		// Clean up animation
		this.loadingAnimation.destroy();

		// Unregister progress listener
		if (this.progressListenerUnsubscribe) {
			this.progressListenerUnsubscribe();
			this.progressListenerUnsubscribe = null;
		}

		// Clean up waveform selector
		if (this.waveformSelector) {
			this.waveformSelector.destroy();
			this.waveformSelector = null;
		}
		// Clean up audio context if still open
		if (this.modalAudioContext && this.modalAudioContext.state !== 'closed') {
			try {
				this.modalAudioContext.close();
			} catch (error) {
				this.logger.error('Failed to close AudioContext on modal close', error);
			} finally {
				this.modalAudioContext = null;
			}
		}
		// Release wake lock if still held
		this.releaseWakeLock();
	}
}<|MERGE_RESOLUTION|>--- conflicted
+++ resolved
@@ -135,20 +135,22 @@
 			}
 
 			this.settings.model = option.model;
-<<<<<<< HEAD
-			await ((this.app as ObsidianApp).plugins?.plugins['obsidian-ai-transcriber'] as ObsidianPlugin)?.saveSettings?.();
-=======
-
-			// Get plugin instance more safely
-			const pluginId = 'obsidian-ai-transcriber';
-			const plugin = (this.app as any).plugins?.plugins?.[pluginId];
-			if (plugin && typeof plugin.saveSettings === 'function') {
-				await plugin.saveSettings();
+			
+			// Save settings through the provided callback if available
+			if (this.saveSettings) {
+				await this.saveSettings();
 			} else {
-				this.logger.warn('Unable to save settings - plugin instance not found');
-			}
-
->>>>>>> af5d4dd1
+				// Fallback: try to get plugin instance with proper typing
+				const obsidianApp = this.app as ObsidianApp;
+				const plugin = obsidianApp.plugins?.plugins?.['obsidian-ai-transcriber'] as ObsidianPlugin | undefined;
+				
+				if (plugin?.saveSettings && typeof plugin.saveSettings === 'function') {
+					await plugin.saveSettings();
+				} else {
+					this.logger.warn('Unable to save settings - saveSettings callback or plugin instance not found');
+				}
+			}
+			
 			// Update cost estimate
 			this.displayCostEstimate();
 		});
